--- conflicted
+++ resolved
@@ -6,45 +6,41 @@
 
 ---
 
-I'm experimenting with AI, and want to run local LLM. 
-
-It's compute intensive, so I want to use my gaming PC. 
-
----
-
-I want to run from mobile/laptop/etc, which means I need a Tailscale network. 
-
-I don't like the `*.tailscale.ts.net` endpoints, I want to use `*.internal.jerkytreats.dev` 
-
----
-
-So I need a CoreDNS server that is the NS for internal.jerkytreats.dev. 
-
-Then I can build an API in front of the LLM at `llm.internal.jerkytreats.dev` 
-
-But I am NOT going to manually add an entry to the CoreDNS server. It's a moral imperative as a platform engineer to automate domain resolution. 
-
-So I build an API around the CoreDNS server to `add-record/` that will start resolving against `llm.internal.jerkytreats.dev` 
-
----
-
-The best part is, the security is free because its all behind Tailscale. Only in-network devices can call thesee endpoints. 
-
-And when I say "I built", I meant I "one-shot vibe coded it" over the course of an hour or two. 
-
-So now the game is to build out as many of these little services as I can, create an "API Mesh" behind the TS network and see I can built a custom AI agent around it. 
+I'm experimenting with AI, and want to run local LLM.
+
+It's compute intensive, so I want to use my gaming PC.
+
+---
+
+I want to run from mobile/laptop/etc, which means I need a Tailscale network.
+
+I don't like the `*.tailscale.ts.net` endpoints, I want to use `*.internal.jerkytreats.dev`
+
+---
+
+So I need a CoreDNS server that is the NS for internal.jerkytreats.dev.
+
+Then I can build an API in front of the LLM at `llm.internal.jerkytreats.dev`
+
+But I am NOT going to manually add an entry to the CoreDNS server. It's a moral imperative as a platform engineer to automate domain resolution.
+
+So I build an API around the CoreDNS server to `add-record/` that will start resolving against `llm.internal.jerkytreats.dev`
+
+---
+
+The best part is, the security is free because its all behind Tailscale. Only in-network devices can call thesee endpoints.
+
+And when I say "I built", I meant I "one-shot vibe coded it" over the course of an hour or two.
+
+So now the game is to build out as many of these little services as I can, create an "API Mesh" behind the TS network and see I can built a custom AI agent around it.
 
 It's all a bit nuts, but its been fun and I'm working _fast_.
 
 ## Features
 
 - RESTful API for DNS record management
-<<<<<<< HEAD
 - CoreDNS integration for reliable DNS resolution
 - Let's Encrypt SSL/TLS certification with automated renewal
-=======
-- CoreDNS integration for DNS resolution
->>>>>>> 78a16329
 - Docker-based deployment
 - OpenAPI/Swagger documentation
 - Health monitoring endpoints
